﻿using System;
using System.Collections.Generic;
using System.Linq;
using System.Net;
using System.Net.Http;
using System.Threading;
using GameJoltLibrary.Exceptions;
using GameJoltLibrary.Helpers;
using GameJoltLibrary.Models;
using Playnite.SDK;
using Playnite.SDK.Data;
using Playnite.SDK.Models;
using Polly;
using Polly.Retry;

namespace GameJoltLibrary;

public class LibraryGamesProvider
{
    private readonly IPlayniteAPI _playniteAPI;
    private readonly ILogger _logger;
    private readonly RetryPolicy<LibraryGamesResultPayload> _retryOwnedGamesPolicy;

    public LibraryGamesProvider(IPlayniteAPI playniteAPI, ILogger logger)
    {
        _playniteAPI = playniteAPI;
        _logger = logger;
        _retryOwnedGamesPolicy = Policy
            .HandleResult<LibraryGamesResultPayload>(e => e is null)
            .Or<Exception>(ex => ex is not UserNotFoundException)
            .WaitAndRetry(5, retryAttempt => TimeSpan.FromSeconds(1));
    }

    public IEnumerable<GameMetadata> GetLibraryGames(GameJoltLibrarySettings settings, CancellationToken cancelToken)
    {
        var games = new List<GameMetadata>();
        using var httpClient = new HttpClient();

<<<<<<< HEAD
        httpClient.DefaultRequestHeaders.Add("User-Agent", $"Mozilla/5.0 (Windows NT 10.0; Win64; x64; rv:126.0) Gecko/20100101 Firefox/126.0 Playnite/{API.Instance.ApplicationInfo.ApplicationVersion.ToString(2)}");
=======

        using var webView = _playniteAPI.WebViews.CreateOffscreenView();
        var accountClient = new GameJoltAccountClient(webView);
        var isLoggedIn = accountClient.GetIsUserLoggedIn();
>>>>>>> dc133d1f

        try
        {
            string userName = settings.UserName;
            string ownedGamesUrl = $"https://gamejolt.com/site-api/web/library/games/owned/@{userName}";
            var ownedGames = GetGamesFromApi(httpClient, webView, isLoggedIn, ownedGamesUrl, cancelToken);

            var libraryGames = ownedGames;

            if (settings.TreatFollowedGamesAsLibraryGames)
            {
                string followedGamesUrl = $"https://gamejolt.com/site-api/web/library/games/followed/@{userName}";
                var followedGames = GetGamesFromApi(httpClient, webView, isLoggedIn, followedGamesUrl, cancelToken);
                libraryGames = libraryGames.Concat(followedGames);
            }

            var libraryGamesArray = libraryGames
                .Distinct(SelectorComparer.Create((GameJoltGameMetadata x) => x.Id))
                .ToArray();

            foreach (var ownedGame in libraryGamesArray)
            {
                cancelToken.ThrowIfCancellationRequested();

                var game = new GameMetadata
                {
                    GameId = ownedGame.Id,
                    Source = new MetadataNameProperty("Game Jolt"),
                    Name = ownedGame.Title,
                    IsInstalled = false,
                    Links = new List<Link> { new Link("Game Jolt Store Page", ownedGame.StorePageLink) },
                    Developers = new HashSet<MetadataProperty> { new MetadataNameProperty(ownedGame.Developer.DisplayName) }
                };

                games.Add(game);
            }
        }
        catch (Exception ex)
        {
            _logger.Error(ex, "Error during loading library games for Game Jolt");
            throw;
        }

        return games;
    }

    private IEnumerable<GameJoltGameMetadata> GetGamesFromApi(HttpClient httpClient, IWebView webView, bool isLoggedIn, string getGamesUrl, CancellationToken cancelToken)
    {
        bool isFirstRequest = true;
        int currentPage = 1;
        int totalPages = 1;
        var games = new List<GameJoltGameMetadata>();

        while (currentPage <= totalPages)
        {
            var gamesOnPage = isLoggedIn
                ? GetGamesFromApiUsingWebView(webView, getGamesUrl, currentPage, out int totalGames, out int gamesPerPage, cancelToken)
                : GetGamesFromApi(httpClient, getGamesUrl, currentPage, out totalGames, out gamesPerPage, cancelToken);

            games.AddRange(gamesOnPage); 

            if (isFirstRequest)
            {
                isFirstRequest = false;
                totalPages = (int)Math.Ceiling((double)totalGames / gamesPerPage);
            }

            currentPage++;
        }

        return games;
    }

    private IEnumerable<GameJoltGameMetadata> GetGamesFromApiUsingWebView(IWebView webView, string getGamesUrl, int pageNumber, out int totalGames, out int gamesPerPage, CancellationToken cancelToken)
    {
        var result = _retryOwnedGamesPolicy.ExecuteAndCapture(_ =>
        {
            string url = $"{getGamesUrl}?page={pageNumber}";
            webView.NavigateAndWait(url);

            var stringContent = webView.GetPageText();
            var ownedGamesResult = Serialization.FromJson<GameJoltWebResult<LibraryGamesResultPayload>>(stringContent);

            return ownedGamesResult.Payload;
        }, cancelToken);

        if (result.Outcome is OutcomeType.Failure)
        {
            totalGames = 0;
            gamesPerPage = 0;
            return [];
        }

        var payload = result.Result;

        totalGames = payload.GamesCount;
        gamesPerPage = payload.PerPage;
        return payload.Games;
    }

    private IEnumerable<GameJoltGameMetadata> GetGamesFromApi(HttpClient httpClient, string getGamesUrl, int pageNumber, out int totalGames, out int gamesPerPage, CancellationToken cancelToken)
    {
        var payload = _retryOwnedGamesPolicy.Execute(() =>
        {
            string url = $"{getGamesUrl}?page={pageNumber}";
            var result = httpClient.GetAsync(url, cancelToken).GetAwaiter().GetResult();
            if (result.StatusCode == HttpStatusCode.NotFound)
            {
                throw new UserNotFoundException();
            }

            result.EnsureSuccessStatusCode();

            var stringContent = result.Content.ReadAsStringAsync().GetAwaiter().GetResult();
            string tt = result.Content.ReadAsStringAsync().GetAwaiter().GetResult();
            var ownedGamesResult = Serialization.FromJsonStream<GameJoltWebResult<LibraryGamesResultPayload>>(result.Content.ReadAsStreamAsync().GetAwaiter().GetResult());

            return ownedGamesResult.Payload;
        });

        totalGames = payload.GamesCount;
        gamesPerPage = payload.PerPage;
        return payload.Games;
    }

    public void RemoveLibraryGames()
    {
        using (_playniteAPI.Database.BufferedUpdate())
        {
            // Any collection changes here don't generate any events

            var libraryGames = _playniteAPI.Database.Games.Where(game => game.PluginId == GameJoltLibrary.PluginId && !game.IsInstalled);
            foreach (var libraryGame in libraryGames)
            {
                _playniteAPI.Database.Games.Remove(libraryGame);
            }
        }
    }

    /// <summary>
    /// Removes games that are not anymore owned games, also takes care if user changed
    /// </summary>
    public void UpdateRemovedLibraryGames(IEnumerable<GameMetadata> ownedLibraryGames)
    {
        using (_playniteAPI.Database.BufferedUpdate())
        {
            // Any collection changes here don't generate any events

            var currentLibraryGames = _playniteAPI.Database.Games.Where(game => game.PluginId == GameJoltLibrary.PluginId && !game.IsInstalled);
            var gamesToRemove = currentLibraryGames.Where(game => !ownedLibraryGames.Any(i => i.GameId == game.GameId));
            foreach (var libraryGame in gamesToRemove)
            {
                _playniteAPI.Database.Games.Remove(libraryGame);
            }
        }
    }
}<|MERGE_RESOLUTION|>--- conflicted
+++ resolved
@@ -36,15 +36,12 @@
         var games = new List<GameMetadata>();
         using var httpClient = new HttpClient();
 
-<<<<<<< HEAD
         httpClient.DefaultRequestHeaders.Add("User-Agent", $"Mozilla/5.0 (Windows NT 10.0; Win64; x64; rv:126.0) Gecko/20100101 Firefox/126.0 Playnite/{API.Instance.ApplicationInfo.ApplicationVersion.ToString(2)}");
-=======
 
         using var webView = _playniteAPI.WebViews.CreateOffscreenView();
         var accountClient = new GameJoltAccountClient(webView);
         var isLoggedIn = accountClient.GetIsUserLoggedIn();
->>>>>>> dc133d1f
-
+      
         try
         {
             string userName = settings.UserName;
